"""distutils.util

Miscellaneous utility functions -- anything that doesn't fit into
one of the other *util.py modules.
"""

import os
import re
import importlib.util
import sys
import string
from distutils.errors import DistutilsPlatformError
from distutils.dep_util import newer
from distutils.spawn import spawn
from distutils import log
from distutils.errors import DistutilsByteCompileError

def get_platform ():
    """Return a string that identifies the current platform.  This is used
    mainly to distinguish platform-specific build directories and
    platform-specific built distributions.  Typically includes the OS name
    and version and the architecture (as supplied by 'os.uname()'),
    although the exact information included depends on the OS; eg. for IRIX
    the architecture isn't particularly important (IRIX only runs on SGI
    hardware), but for Linux the kernel version isn't particularly
    important.

    Examples of returned values:
       linux-i586
       linux-alpha (?)
       solaris-2.6-sun4u
       irix-5.3
       irix64-6.2

    Windows will return one of:
       win-amd64 (64bit Windows on AMD64 (aka x86_64, Intel64, EM64T, etc)
       win-ia64 (64bit Windows on Itanium)
       win32 (all others - specifically, sys.platform is returned)

    For other non-POSIX platforms, currently just returns 'sys.platform'.
    """
    if os.name == 'nt':
        # sniff sys.version for architecture.
        prefix = " bit ("
        i = sys.version.find(prefix)
        if i == -1:
            return sys.platform
        j = sys.version.find(")", i)
        look = sys.version[i+len(prefix):j].lower()
        if look == 'amd64':
            return 'win-amd64'
        if look == 'itanium':
            return 'win-ia64'
        return sys.platform

    # Set for cross builds explicitly
    if "_PYTHON_HOST_PLATFORM" in os.environ:
        return os.environ["_PYTHON_HOST_PLATFORM"]

    if os.name != "posix" or not hasattr(os, 'uname'):
        # XXX what about the architecture? NT is Intel or Alpha,
        # Mac OS is M68k or PPC, etc.
        return sys.platform

    # Try to distinguish various flavours of Unix

    (osname, host, release, version, machine) = os.uname()

    # Convert the OS name to lowercase, remove '/' characters
    # (to accommodate BSD/OS), and translate spaces (for "Power Macintosh")
    osname = osname.lower().replace('/', '')
    machine = machine.replace(' ', '_')
    machine = machine.replace('/', '-')

    if osname[:5] == "linux":
        # At least on Linux/Intel, 'machine' is the processor --
        # i386, etc.
        # XXX what about Alpha, SPARC, etc?
        return  "%s-%s" % (osname, machine)
    elif osname[:5] == "sunos":
        if release[0] >= "5":           # SunOS 5 == Solaris 2
            osname = "solaris"
            release = "%d.%s" % (int(release[0]) - 3, release[2:])
            # We can't use "platform.architecture()[0]" because a
            # bootstrap problem. We use a dict to get an error
            # if some suspicious happens.
            bitness = {2147483647:"32bit", 9223372036854775807:"64bit"}
            machine += ".%s" % bitness[sys.maxsize]
        # fall through to standard osname-release-machine representation
    elif osname[:4] == "irix":              # could be "irix64"!
        return "%s-%s" % (osname, release)
    elif osname[:3] == "aix":
        return "%s-%s.%s" % (osname, version, release)
    elif osname[:6] == "cygwin":
        osname = "cygwin"
        rel_re = re.compile (r'[\d.]+', re.ASCII)
        m = rel_re.match(release)
        if m:
            release = m.group()
    elif osname[:6] == "darwin":
        import _osx_support, distutils.sysconfig
        osname, release, machine = _osx_support.get_platform_osx(
                                        distutils.sysconfig.get_config_vars(),
                                        osname, release, machine)

    return "%s-%s-%s" % (osname, release, machine)

# get_platform ()


def convert_path (pathname):
    """Return 'pathname' as a name that will work on the native filesystem,
    i.e. split it on '/' and put it back together again using the current
    directory separator.  Needed because filenames in the setup script are
    always supplied in Unix style, and have to be converted to the local
    convention before we can actually use them in the filesystem.  Raises
    ValueError on non-Unix-ish systems if 'pathname' either starts or
    ends with a slash.
    """
    if os.sep == '/':
        return pathname
    if not pathname:
        return pathname
    if pathname[0] == '/':
        raise ValueError("path '%s' cannot be absolute" % pathname)
    if pathname[-1] == '/':
        raise ValueError("path '%s' cannot end with '/'" % pathname)

    paths = pathname.split('/')
    while '.' in paths:
        paths.remove('.')
    if not paths:
        return os.curdir
    return os.path.join(*paths)

# convert_path ()


def change_root (new_root, pathname):
    """Return 'pathname' with 'new_root' prepended.  If 'pathname' is
    relative, this is equivalent to "os.path.join(new_root,pathname)".
    Otherwise, it requires making 'pathname' relative and then joining the
    two, which is tricky on DOS/Windows and Mac OS.
    """
    if os.name == 'posix':
        if not os.path.isabs(pathname):
            return os.path.join(new_root, pathname)
        else:
            return os.path.join(new_root, pathname[1:])

    elif os.name == 'nt':
        (drive, path) = os.path.splitdrive(pathname)
        if path[0] == '\\':
            path = path[1:]
        return os.path.join(new_root, path)

    else:
        raise DistutilsPlatformError("nothing known about platform '%s'" % os.name)


_environ_checked = 0
def check_environ ():
    """Ensure that 'os.environ' has all the environment variables we
    guarantee that users can use in config files, command-line options,
    etc.  Currently this includes:
      HOME - user's home directory (Unix only)
      PLAT - description of the current platform, including hardware
             and OS (see 'get_platform()')
    """
    global _environ_checked
    if _environ_checked:
        return

    if os.name == 'posix' and 'HOME' not in os.environ:
        import pwd
        os.environ['HOME'] = pwd.getpwuid(os.getuid())[5]

    if 'PLAT' not in os.environ:
        os.environ['PLAT'] = get_platform()

    _environ_checked = 1


def subst_vars (s, local_vars):
    """Perform shell/Perl-style variable substitution on 'string'.  Every
    occurrence of '$' followed by a name is considered a variable, and
    variable is substituted by the value found in the 'local_vars'
    dictionary, or in 'os.environ' if it's not in 'local_vars'.
    'os.environ' is first checked/augmented to guarantee that it contains
    certain values: see 'check_environ()'.  Raise ValueError for any
    variables not found in either 'local_vars' or 'os.environ'.
    """
    check_environ()
    def _subst (match, local_vars=local_vars):
        var_name = match.group(1)
        if var_name in local_vars:
            return str(local_vars[var_name])
        else:
            return os.environ[var_name]

    try:
        return re.sub(r'\$([a-zA-Z_][a-zA-Z_0-9]*)', _subst, s)
    except KeyError as var:
        raise ValueError("invalid variable '$%s'" % var)

# subst_vars ()


def grok_environment_error (exc, prefix="error: "):
<<<<<<< HEAD
    """Generate a useful error message from an OSError
    exception object.  Handles Python 1.5.1 and 1.5.2 styles, and
    does what it can to deal with exception objects that don't have a
    filename (which happens when the error is due to a two-file operation,
    such as 'rename()' or 'link()'.  Returns the error message as a string
    prefixed with 'prefix'.
    """
    # check for Python 1.5.2-style {IO,OS}Error exception objects
    if hasattr(exc, 'filename') and hasattr(exc, 'strerror'):
        if exc.filename:
            error = prefix + "%s: %s" % (exc.filename, exc.strerror)
        else:
            # two-argument functions in posix module don't
            # include the filename in the exception object!
            error = prefix + "%s" % exc.strerror
    else:
        error = prefix + str(exc.args[-1])

    return error
=======
    # Function kept for backward compatibility.
    # Used to try clever things with EnvironmentErrors,
    # but nowadays str(exception) produces good messages.
    return prefix + str(exc)
>>>>>>> fc773a2d


# Needed by 'split_quoted()'
_wordchars_re = _squote_re = _dquote_re = None
def _init_regex():
    global _wordchars_re, _squote_re, _dquote_re
    _wordchars_re = re.compile(r'[^\\\'\"%s ]*' % string.whitespace)
    _squote_re = re.compile(r"'(?:[^'\\]|\\.)*'")
    _dquote_re = re.compile(r'"(?:[^"\\]|\\.)*"')

def split_quoted (s):
    """Split a string up according to Unix shell-like rules for quotes and
    backslashes.  In short: words are delimited by spaces, as long as those
    spaces are not escaped by a backslash, or inside a quoted string.
    Single and double quotes are equivalent, and the quote characters can
    be backslash-escaped.  The backslash is stripped from any two-character
    escape sequence, leaving only the escaped character.  The quote
    characters are stripped from any quoted string.  Returns a list of
    words.
    """

    # This is a nice algorithm for splitting up a single string, since it
    # doesn't require character-by-character examination.  It was a little
    # bit of a brain-bender to get it working right, though...
    if _wordchars_re is None: _init_regex()

    s = s.strip()
    words = []
    pos = 0

    while s:
        m = _wordchars_re.match(s, pos)
        end = m.end()
        if end == len(s):
            words.append(s[:end])
            break

        if s[end] in string.whitespace: # unescaped, unquoted whitespace: now
            words.append(s[:end])       # we definitely have a word delimiter
            s = s[end:].lstrip()
            pos = 0

        elif s[end] == '\\':            # preserve whatever is being escaped;
                                        # will become part of the current word
            s = s[:end] + s[end+1:]
            pos = end+1

        else:
            if s[end] == "'":           # slurp singly-quoted string
                m = _squote_re.match(s, end)
            elif s[end] == '"':         # slurp doubly-quoted string
                m = _dquote_re.match(s, end)
            else:
                raise RuntimeError("this can't happen (bad char '%c')" % s[end])

            if m is None:
                raise ValueError("bad string (mismatched %s quotes?)" % s[end])

            (beg, end) = m.span()
            s = s[:beg] + s[beg+1:end-1] + s[end:]
            pos = m.end() - 2

        if pos >= len(s):
            words.append(s)
            break

    return words

# split_quoted ()


def execute (func, args, msg=None, verbose=0, dry_run=0):
    """Perform some action that affects the outside world (eg.  by
    writing to the filesystem).  Such actions are special because they
    are disabled by the 'dry_run' flag.  This method takes care of all
    that bureaucracy for you; all you have to do is supply the
    function to call and an argument tuple for it (to embody the
    "external action" being performed), and an optional message to
    print.
    """
    if msg is None:
        msg = "%s%r" % (func.__name__, args)
        if msg[-2:] == ',)':        # correct for singleton tuple
            msg = msg[0:-2] + ')'

    log.info(msg)
    if not dry_run:
        func(*args)


def strtobool (val):
    """Convert a string representation of truth to true (1) or false (0).

    True values are 'y', 'yes', 't', 'true', 'on', and '1'; false values
    are 'n', 'no', 'f', 'false', 'off', and '0'.  Raises ValueError if
    'val' is anything else.
    """
    val = val.lower()
    if val in ('y', 'yes', 't', 'true', 'on', '1'):
        return 1
    elif val in ('n', 'no', 'f', 'false', 'off', '0'):
        return 0
    else:
        raise ValueError("invalid truth value %r" % (val,))


def byte_compile (py_files,
                  optimize=0, force=0,
                  prefix=None, base_dir=None,
                  verbose=1, dry_run=0,
                  direct=None):
    """Byte-compile a collection of Python source files to either .pyc
    or .pyo files in a __pycache__ subdirectory.  'py_files' is a list
    of files to compile; any files that don't end in ".py" are silently
    skipped.  'optimize' must be one of the following:
      0 - don't optimize (generate .pyc)
      1 - normal optimization (like "python -O")
      2 - extra optimization (like "python -OO")
    If 'force' is true, all files are recompiled regardless of
    timestamps.

    The source filename encoded in each bytecode file defaults to the
    filenames listed in 'py_files'; you can modify these with 'prefix' and
    'basedir'.  'prefix' is a string that will be stripped off of each
    source filename, and 'base_dir' is a directory name that will be
    prepended (after 'prefix' is stripped).  You can supply either or both
    (or neither) of 'prefix' and 'base_dir', as you wish.

    If 'dry_run' is true, doesn't actually do anything that would
    affect the filesystem.

    Byte-compilation is either done directly in this interpreter process
    with the standard py_compile module, or indirectly by writing a
    temporary script and executing it.  Normally, you should let
    'byte_compile()' figure out to use direct compilation or not (see
    the source for details).  The 'direct' flag is used by the script
    generated in indirect mode; unless you know what you're doing, leave
    it set to None.
    """
    # nothing is done if sys.dont_write_bytecode is True
    if sys.dont_write_bytecode:
        raise DistutilsByteCompileError('byte-compiling is disabled.')

    # First, if the caller didn't force us into direct or indirect mode,
    # figure out which mode we should be in.  We take a conservative
    # approach: choose direct mode *only* if the current interpreter is
    # in debug mode and optimize is 0.  If we're not in debug mode (-O
    # or -OO), we don't know which level of optimization this
    # interpreter is running with, so we can't do direct
    # byte-compilation and be certain that it's the right thing.  Thus,
    # always compile indirectly if the current interpreter is in either
    # optimize mode, or if either optimization level was requested by
    # the caller.
    if direct is None:
        direct = (__debug__ and optimize == 0)

    # "Indirect" byte-compilation: write a temporary script and then
    # run it with the appropriate flags.
    if not direct:
        try:
            from tempfile import mkstemp
            (script_fd, script_name) = mkstemp(".py")
        except ImportError:
            from tempfile import mktemp
            (script_fd, script_name) = None, mktemp(".py")
        log.info("writing byte-compilation script '%s'", script_name)
        if not dry_run:
            if script_fd is not None:
                script = os.fdopen(script_fd, "w")
            else:
                script = open(script_name, "w")

            script.write("""\
from distutils.util import byte_compile
files = [
""")

            # XXX would be nice to write absolute filenames, just for
            # safety's sake (script should be more robust in the face of
            # chdir'ing before running it).  But this requires abspath'ing
            # 'prefix' as well, and that breaks the hack in build_lib's
            # 'byte_compile()' method that carefully tacks on a trailing
            # slash (os.sep really) to make sure the prefix here is "just
            # right".  This whole prefix business is rather delicate -- the
            # problem is that it's really a directory, but I'm treating it
            # as a dumb string, so trailing slashes and so forth matter.

            #py_files = map(os.path.abspath, py_files)
            #if prefix:
            #    prefix = os.path.abspath(prefix)

            script.write(",\n".join(map(repr, py_files)) + "]\n")
            script.write("""
byte_compile(files, optimize=%r, force=%r,
             prefix=%r, base_dir=%r,
             verbose=%r, dry_run=0,
             direct=1)
""" % (optimize, force, prefix, base_dir, verbose))

            script.close()

        cmd = [sys.executable, script_name]
        if optimize == 1:
            cmd.insert(1, "-O")
        elif optimize == 2:
            cmd.insert(1, "-OO")
        spawn(cmd, dry_run=dry_run)
        execute(os.remove, (script_name,), "removing %s" % script_name,
                dry_run=dry_run)

    # "Direct" byte-compilation: use the py_compile module to compile
    # right here, right now.  Note that the script generated in indirect
    # mode simply calls 'byte_compile()' in direct mode, a weird sort of
    # cross-process recursion.  Hey, it works!
    else:
        from py_compile import compile

        for file in py_files:
            if file[-3:] != ".py":
                # This lets us be lazy and not filter filenames in
                # the "install_lib" command.
                continue

            # Terminology from the py_compile module:
            #   cfile - byte-compiled file
            #   dfile - purported source filename (same as 'file' by default)
            if optimize >= 0:
                cfile = importlib.util.cache_from_source(
                    file, debug_override=not optimize)
            else:
                cfile = importlib.util.cache_from_source(file)
            dfile = file
            if prefix:
                if file[:len(prefix)] != prefix:
                    raise ValueError("invalid prefix: filename %r doesn't start with %r"
                           % (file, prefix))
                dfile = dfile[len(prefix):]
            if base_dir:
                dfile = os.path.join(base_dir, dfile)

            cfile_base = os.path.basename(cfile)
            if direct:
                if force or newer(file, cfile):
                    log.info("byte-compiling %s to %s", file, cfile_base)
                    if not dry_run:
                        compile(file, cfile, dfile)
                else:
                    log.debug("skipping byte-compilation of %s to %s",
                              file, cfile_base)

# byte_compile ()

def rfc822_escape (header):
    """Return a version of the string escaped for inclusion in an
    RFC-822 header, by ensuring there are 8 spaces space after each newline.
    """
    lines = header.split('\n')
    sep = '\n' + 8 * ' '
    return sep.join(lines)

# 2to3 support

def run_2to3(files, fixer_names=None, options=None, explicit=None):
    """Invoke 2to3 on a list of Python files.
    The files should all come from the build area, as the
    modification is done in-place. To reduce the build time,
    only files modified since the last invocation of this
    function should be passed in the files argument."""

    if not files:
        return

    # Make this class local, to delay import of 2to3
    from lib2to3.refactor import RefactoringTool, get_fixers_from_package
    class DistutilsRefactoringTool(RefactoringTool):
        def log_error(self, msg, *args, **kw):
            log.error(msg, *args)

        def log_message(self, msg, *args):
            log.info(msg, *args)

        def log_debug(self, msg, *args):
            log.debug(msg, *args)

    if fixer_names is None:
        fixer_names = get_fixers_from_package('lib2to3.fixes')
    r = DistutilsRefactoringTool(fixer_names, options=options)
    r.refactor(files, write=True)

def copydir_run_2to3(src, dest, template=None, fixer_names=None,
                     options=None, explicit=None):
    """Recursively copy a directory, only copying new and changed files,
    running run_2to3 over all newly copied Python modules afterward.

    If you give a template string, it's parsed like a MANIFEST.in.
    """
    from distutils.dir_util import mkpath
    from distutils.file_util import copy_file
    from distutils.filelist import FileList
    filelist = FileList()
    curdir = os.getcwd()
    os.chdir(src)
    try:
        filelist.findall()
    finally:
        os.chdir(curdir)
    filelist.files[:] = filelist.allfiles
    if template:
        for line in template.splitlines():
            line = line.strip()
            if not line: continue
            filelist.process_template_line(line)
    copied = []
    for filename in filelist.files:
        outname = os.path.join(dest, filename)
        mkpath(os.path.dirname(outname))
        res = copy_file(os.path.join(src, filename), outname, update=1)
        if res[1]: copied.append(outname)
    run_2to3([fn for fn in copied if fn.lower().endswith('.py')],
             fixer_names=fixer_names, options=options, explicit=explicit)
    return copied

class Mixin2to3:
    '''Mixin class for commands that run 2to3.
    To configure 2to3, setup scripts may either change
    the class variables, or inherit from individual commands
    to override how 2to3 is invoked.'''

    # provide list of fixers to run;
    # defaults to all from lib2to3.fixers
    fixer_names = None

    # options dictionary
    options = None

    # list of fixers to invoke even though they are marked as explicit
    explicit = None

    def run_2to3(self, files):
        return run_2to3(files, self.fixer_names, self.options, self.explicit)<|MERGE_RESOLUTION|>--- conflicted
+++ resolved
@@ -207,32 +207,10 @@
 
 
 def grok_environment_error (exc, prefix="error: "):
-<<<<<<< HEAD
-    """Generate a useful error message from an OSError
-    exception object.  Handles Python 1.5.1 and 1.5.2 styles, and
-    does what it can to deal with exception objects that don't have a
-    filename (which happens when the error is due to a two-file operation,
-    such as 'rename()' or 'link()'.  Returns the error message as a string
-    prefixed with 'prefix'.
-    """
-    # check for Python 1.5.2-style {IO,OS}Error exception objects
-    if hasattr(exc, 'filename') and hasattr(exc, 'strerror'):
-        if exc.filename:
-            error = prefix + "%s: %s" % (exc.filename, exc.strerror)
-        else:
-            # two-argument functions in posix module don't
-            # include the filename in the exception object!
-            error = prefix + "%s" % exc.strerror
-    else:
-        error = prefix + str(exc.args[-1])
-
-    return error
-=======
     # Function kept for backward compatibility.
     # Used to try clever things with EnvironmentErrors,
     # but nowadays str(exception) produces good messages.
     return prefix + str(exc)
->>>>>>> fc773a2d
 
 
 # Needed by 'split_quoted()'
