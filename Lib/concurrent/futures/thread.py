--- conflicted
+++ resolved
@@ -25,27 +25,18 @@
 # workers to exit when their work queues are empty and then waits until the
 # threads finish.
 
-<<<<<<< HEAD
-_live_threads = weakref.WeakSet()
-=======
 _threads_queues = weakref.WeakKeyDictionary()
->>>>>>> c13d454e
 _shutdown = False
 
 def _python_exit():
     global _shutdown
     _shutdown = True
-<<<<<<< HEAD
-    for thread in _live_threads:
-        thread.join()
-=======
     items = list(_threads_queues.items())
     for t, q in items:
         q.put(None)
     for t, q in items:
         t.join()
 
->>>>>>> c13d454e
 atexit.register(_python_exit)
 
 class _WorkItem(object):
@@ -131,11 +122,7 @@
             t.daemon = True
             t.start()
             self._threads.add(t)
-<<<<<<< HEAD
-            _live_threads.add(t)
-=======
             _threads_queues[t] = self._work_queue
->>>>>>> c13d454e
 
     def shutdown(self, wait=True):
         with self._shutdown_lock:
