--- conflicted
+++ resolved
@@ -114,11 +114,7 @@
         if version == 2:
             if isinstance(a, (str, bytes, bytearray)):
                 if isinstance(a, str):
-<<<<<<< HEAD
-                    a = a.encode("utf-8")
-=======
                     a = a.encode()
->>>>>>> f90ba8a9
                 a += _sha512(a).digest()
                 a = int.from_bytes(a, 'big')
 
