<<<<<<< HEAD
=======
import unittest
from test import support, test_genericpath

import itertools
import posixpath
>>>>>>> c5a45669
import os
import posixpath
import sys
import unittest
import warnings
from posixpath import realpath, abspath, dirname, basename
from test import support, test_genericpath

try:
    import posix
except ImportError:
    posix = None

# An absolute path to a temporary filename for testing. We can't rely on TESTFN
# being an absolute path, so we need this.

ABSTFN = abspath(support.TESTFN)

def skip_if_ABSTFN_contains_backslash(test):
    """
    On Windows, posixpath.abspath still returns paths with backslashes
    instead of posix forward slashes. If this is the case, several tests
    fail, so skip them.
    """
    found_backslash = '\\' in ABSTFN
    msg = "ABSTFN is not a posix path - tests fail"
    return [test, unittest.skip(msg)(test)][found_backslash]

def safe_rmdir(dirname):
    try:
        os.rmdir(dirname)
    except OSError:
        pass

class PosixPathTest(unittest.TestCase):

    def setUp(self):
        self.tearDown()

    def tearDown(self):
        for suffix in ["", "1", "2"]:
            support.unlink(support.TESTFN + suffix)
            safe_rmdir(support.TESTFN + suffix)

    def test_join(self):
        self.assertEqual(posixpath.join("/foo", "bar", "/bar", "baz"),
                         "/bar/baz")
        self.assertEqual(posixpath.join("/foo", "bar", "baz"), "/foo/bar/baz")
        self.assertEqual(posixpath.join("/foo/", "bar/", "baz/"),
                         "/foo/bar/baz/")

        self.assertEqual(posixpath.join(b"/foo", b"bar", b"/bar", b"baz"),
                         b"/bar/baz")
        self.assertEqual(posixpath.join(b"/foo", b"bar", b"baz"),
                         b"/foo/bar/baz")
        self.assertEqual(posixpath.join(b"/foo/", b"bar/", b"baz/"),
                         b"/foo/bar/baz/")

        def check_error_msg(list_of_args, msg):
            """Check posixpath.join raises friendly TypeErrors."""
            for args in (item for perm in list_of_args
                              for item in itertools.permutations(perm)):
                with self.assertRaises(TypeError) as cm:
                    posixpath.join(*args)
                self.assertEqual(msg, cm.exception.args[0])

        check_error_msg([[b'bytes', 'str'], [bytearray(b'bytes'), 'str']],
                        "Can't mix strings and bytes in path components.")
        # regression, see #15377
        with self.assertRaises(TypeError) as cm:
            os.path.join(None, 'str')
        self.assertNotEqual("Can't mix strings and bytes in path components.",
                            cm.exception.args[0])

    def test_split(self):
        self.assertEqual(posixpath.split("/foo/bar"), ("/foo", "bar"))
        self.assertEqual(posixpath.split("/"), ("/", ""))
        self.assertEqual(posixpath.split("foo"), ("", "foo"))
        self.assertEqual(posixpath.split("////foo"), ("////", "foo"))
        self.assertEqual(posixpath.split("//foo//bar"), ("//foo", "bar"))

        self.assertEqual(posixpath.split(b"/foo/bar"), (b"/foo", b"bar"))
        self.assertEqual(posixpath.split(b"/"), (b"/", b""))
        self.assertEqual(posixpath.split(b"foo"), (b"", b"foo"))
        self.assertEqual(posixpath.split(b"////foo"), (b"////", b"foo"))
        self.assertEqual(posixpath.split(b"//foo//bar"), (b"//foo", b"bar"))

    def splitextTest(self, path, filename, ext):
        self.assertEqual(posixpath.splitext(path), (filename, ext))
        self.assertEqual(posixpath.splitext("/" + path), ("/" + filename, ext))
        self.assertEqual(posixpath.splitext("abc/" + path),
                         ("abc/" + filename, ext))
        self.assertEqual(posixpath.splitext("abc.def/" + path),
                         ("abc.def/" + filename, ext))
        self.assertEqual(posixpath.splitext("/abc.def/" + path),
                         ("/abc.def/" + filename, ext))
        self.assertEqual(posixpath.splitext(path + "/"),
                         (filename + ext + "/", ""))

        path = bytes(path, "ASCII")
        filename = bytes(filename, "ASCII")
        ext = bytes(ext, "ASCII")

        self.assertEqual(posixpath.splitext(path), (filename, ext))
        self.assertEqual(posixpath.splitext(b"/" + path),
                         (b"/" + filename, ext))
        self.assertEqual(posixpath.splitext(b"abc/" + path),
                         (b"abc/" + filename, ext))
        self.assertEqual(posixpath.splitext(b"abc.def/" + path),
                         (b"abc.def/" + filename, ext))
        self.assertEqual(posixpath.splitext(b"/abc.def/" + path),
                         (b"/abc.def/" + filename, ext))
        self.assertEqual(posixpath.splitext(path + b"/"),
                         (filename + ext + b"/", b""))

    def test_splitext(self):
        self.splitextTest("foo.bar", "foo", ".bar")
        self.splitextTest("foo.boo.bar", "foo.boo", ".bar")
        self.splitextTest("foo.boo.biff.bar", "foo.boo.biff", ".bar")
        self.splitextTest(".csh.rc", ".csh", ".rc")
        self.splitextTest("nodots", "nodots", "")
        self.splitextTest(".cshrc", ".cshrc", "")
        self.splitextTest("...manydots", "...manydots", "")
        self.splitextTest("...manydots.ext", "...manydots", ".ext")
        self.splitextTest(".", ".", "")
        self.splitextTest("..", "..", "")
        self.splitextTest("........", "........", "")
        self.splitextTest("", "", "")

    def test_isabs(self):
        self.assertIs(posixpath.isabs(""), False)
        self.assertIs(posixpath.isabs("/"), True)
        self.assertIs(posixpath.isabs("/foo"), True)
        self.assertIs(posixpath.isabs("/foo/bar"), True)
        self.assertIs(posixpath.isabs("foo/bar"), False)

        self.assertIs(posixpath.isabs(b""), False)
        self.assertIs(posixpath.isabs(b"/"), True)
        self.assertIs(posixpath.isabs(b"/foo"), True)
        self.assertIs(posixpath.isabs(b"/foo/bar"), True)
        self.assertIs(posixpath.isabs(b"foo/bar"), False)

    def test_basename(self):
        self.assertEqual(posixpath.basename("/foo/bar"), "bar")
        self.assertEqual(posixpath.basename("/"), "")
        self.assertEqual(posixpath.basename("foo"), "foo")
        self.assertEqual(posixpath.basename("////foo"), "foo")
        self.assertEqual(posixpath.basename("//foo//bar"), "bar")

        self.assertEqual(posixpath.basename(b"/foo/bar"), b"bar")
        self.assertEqual(posixpath.basename(b"/"), b"")
        self.assertEqual(posixpath.basename(b"foo"), b"foo")
        self.assertEqual(posixpath.basename(b"////foo"), b"foo")
        self.assertEqual(posixpath.basename(b"//foo//bar"), b"bar")

    def test_dirname(self):
        self.assertEqual(posixpath.dirname("/foo/bar"), "/foo")
        self.assertEqual(posixpath.dirname("/"), "/")
        self.assertEqual(posixpath.dirname("foo"), "")
        self.assertEqual(posixpath.dirname("////foo"), "////")
        self.assertEqual(posixpath.dirname("//foo//bar"), "//foo")

        self.assertEqual(posixpath.dirname(b"/foo/bar"), b"/foo")
        self.assertEqual(posixpath.dirname(b"/"), b"/")
        self.assertEqual(posixpath.dirname(b"foo"), b"")
        self.assertEqual(posixpath.dirname(b"////foo"), b"////")
        self.assertEqual(posixpath.dirname(b"//foo//bar"), b"//foo")

    def test_islink(self):
        self.assertIs(posixpath.islink(support.TESTFN + "1"), False)
        self.assertIs(posixpath.lexists(support.TESTFN + "2"), False)
        f = open(support.TESTFN + "1", "wb")
        try:
            f.write(b"foo")
            f.close()
            self.assertIs(posixpath.islink(support.TESTFN + "1"), False)
            if support.can_symlink():
                os.symlink(support.TESTFN + "1", support.TESTFN + "2")
                self.assertIs(posixpath.islink(support.TESTFN + "2"), True)
                os.remove(support.TESTFN + "1")
                self.assertIs(posixpath.islink(support.TESTFN + "2"), True)
                self.assertIs(posixpath.exists(support.TESTFN + "2"), False)
                self.assertIs(posixpath.lexists(support.TESTFN + "2"), True)
        finally:
            if not f.close():
                f.close()

    @staticmethod
    def _create_file(filename):
        with open(filename, 'wb') as f:
            f.write(b'foo')

    def test_samefile(self):
        test_fn = support.TESTFN + "1"
        self._create_file(test_fn)
        self.assertTrue(posixpath.samefile(test_fn, test_fn))
        self.assertRaises(TypeError, posixpath.samefile)

    @unittest.skipIf(
        sys.platform.startswith('win'),
        "posixpath.samefile does not work on links in Windows")
    @unittest.skipUnless(hasattr(os, "symlink"),
                         "Missing symlink implementation")
    def test_samefile_on_links(self):
        test_fn1 = support.TESTFN + "1"
        test_fn2 = support.TESTFN + "2"
        self._create_file(test_fn1)

        os.symlink(test_fn1, test_fn2)
        self.assertTrue(posixpath.samefile(test_fn1, test_fn2))
        os.remove(test_fn2)

        self._create_file(test_fn2)
        self.assertFalse(posixpath.samefile(test_fn1, test_fn2))


    def test_samestat(self):
        test_fn = support.TESTFN + "1"
        self._create_file(test_fn)
        test_fns = [test_fn]*2
        stats = map(os.stat, test_fns)
        self.assertTrue(posixpath.samestat(*stats))

    @unittest.skipIf(
        sys.platform.startswith('win'),
        "posixpath.samestat does not work on links in Windows")
    @unittest.skipUnless(hasattr(os, "symlink"),
                         "Missing symlink implementation")
    def test_samestat_on_links(self):
        test_fn1 = support.TESTFN + "1"
        test_fn2 = support.TESTFN + "2"
        self._create_file(test_fn1)
        test_fns = (test_fn1, test_fn2)
        os.symlink(*test_fns)
        stats = map(os.stat, test_fns)
        self.assertTrue(posixpath.samestat(*stats))
        os.remove(test_fn2)

        self._create_file(test_fn2)
        stats = map(os.stat, test_fns)
        self.assertFalse(posixpath.samestat(*stats))

        self.assertRaises(TypeError, posixpath.samestat)

    def test_ismount(self):
        self.assertIs(posixpath.ismount("/"), True)
        with warnings.catch_warnings():
            warnings.simplefilter("ignore", DeprecationWarning)
            self.assertIs(posixpath.ismount(b"/"), True)

    def test_ismount_non_existent(self):
        # Non-existent mountpoint.
        self.assertIs(posixpath.ismount(ABSTFN), False)
        try:
            os.mkdir(ABSTFN)
            self.assertIs(posixpath.ismount(ABSTFN), False)
        finally:
            safe_rmdir(ABSTFN)

    @unittest.skipUnless(support.can_symlink(),
                         "Test requires symlink support")
    def test_ismount_symlinks(self):
        # Symlinks are never mountpoints.
        try:
            os.symlink("/", ABSTFN)
            self.assertIs(posixpath.ismount(ABSTFN), False)
        finally:
            os.unlink(ABSTFN)

    @unittest.skipIf(posix is None, "Test requires posix module")
    def test_ismount_different_device(self):
        # Simulate the path being on a different device from its parent by
        # mocking out st_dev.
        save_lstat = os.lstat
        def fake_lstat(path):
            st_ino = 0
            st_dev = 0
            if path == ABSTFN:
                st_dev = 1
                st_ino = 1
            return posix.stat_result((0, st_ino, st_dev, 0, 0, 0, 0, 0, 0, 0))
        try:
            os.lstat = fake_lstat
            self.assertIs(posixpath.ismount(ABSTFN), True)
        finally:
            os.lstat = save_lstat

    def test_expanduser(self):
        self.assertEqual(posixpath.expanduser("foo"), "foo")
        self.assertEqual(posixpath.expanduser(b"foo"), b"foo")
        try:
            import pwd
        except ImportError:
            pass
        else:
            self.assertIsInstance(posixpath.expanduser("~/"), str)
            self.assertIsInstance(posixpath.expanduser(b"~/"), bytes)
            # if home directory == root directory, this test makes no sense
            if posixpath.expanduser("~") != '/':
                self.assertEqual(
                    posixpath.expanduser("~") + "/",
                    posixpath.expanduser("~/")
                )
                self.assertEqual(
                    posixpath.expanduser(b"~") + b"/",
                    posixpath.expanduser(b"~/")
                )
            self.assertIsInstance(posixpath.expanduser("~root/"), str)
            self.assertIsInstance(posixpath.expanduser("~foo/"), str)
            self.assertIsInstance(posixpath.expanduser(b"~root/"), bytes)
            self.assertIsInstance(posixpath.expanduser(b"~foo/"), bytes)

            with support.EnvironmentVarGuard() as env:
                env['HOME'] = '/'
                self.assertEqual(posixpath.expanduser("~"), "/")
                self.assertEqual(posixpath.expanduser("~/foo"), "/foo")
                # expanduser should fall back to using the password database
                del env['HOME']
                home = pwd.getpwuid(os.getuid()).pw_dir
                self.assertEqual(posixpath.expanduser("~"), home)

    def test_normpath(self):
        self.assertEqual(posixpath.normpath(""), ".")
        self.assertEqual(posixpath.normpath("/"), "/")
        self.assertEqual(posixpath.normpath("//"), "//")
        self.assertEqual(posixpath.normpath("///"), "/")
        self.assertEqual(posixpath.normpath("///foo/.//bar//"), "/foo/bar")
        self.assertEqual(posixpath.normpath("///foo/.//bar//.//..//.//baz"),
                         "/foo/baz")
        self.assertEqual(posixpath.normpath("///..//./foo/.//bar"), "/foo/bar")

        self.assertEqual(posixpath.normpath(b""), b".")
        self.assertEqual(posixpath.normpath(b"/"), b"/")
        self.assertEqual(posixpath.normpath(b"//"), b"//")
        self.assertEqual(posixpath.normpath(b"///"), b"/")
        self.assertEqual(posixpath.normpath(b"///foo/.//bar//"), b"/foo/bar")
        self.assertEqual(posixpath.normpath(b"///foo/.//bar//.//..//.//baz"),
                         b"/foo/baz")
        self.assertEqual(posixpath.normpath(b"///..//./foo/.//bar"),
                         b"/foo/bar")

    @unittest.skipUnless(hasattr(os, "symlink"),
                         "Missing symlink implementation")
    @skip_if_ABSTFN_contains_backslash
    def test_realpath_basic(self):
        # Basic operation.
        try:
            os.symlink(ABSTFN+"1", ABSTFN)
            self.assertEqual(realpath(ABSTFN), ABSTFN+"1")
        finally:
            support.unlink(ABSTFN)

    @unittest.skipUnless(hasattr(os, "symlink"),
                         "Missing symlink implementation")
    @skip_if_ABSTFN_contains_backslash
    def test_realpath_relative(self):
        try:
            os.symlink(posixpath.relpath(ABSTFN+"1"), ABSTFN)
            self.assertEqual(realpath(ABSTFN), ABSTFN+"1")
        finally:
            support.unlink(ABSTFN)

    @unittest.skipUnless(hasattr(os, "symlink"),
                         "Missing symlink implementation")
    @skip_if_ABSTFN_contains_backslash
    def test_realpath_symlink_loops(self):
        # Bug #930024, return the path unchanged if we get into an infinite
        # symlink loop.
        try:
            old_path = abspath('.')
            os.symlink(ABSTFN, ABSTFN)
            self.assertEqual(realpath(ABSTFN), ABSTFN)

            os.symlink(ABSTFN+"1", ABSTFN+"2")
            os.symlink(ABSTFN+"2", ABSTFN+"1")
            self.assertEqual(realpath(ABSTFN+"1"), ABSTFN+"1")
            self.assertEqual(realpath(ABSTFN+"2"), ABSTFN+"2")

            # Test using relative path as well.
            os.chdir(dirname(ABSTFN))
            self.assertEqual(realpath(basename(ABSTFN)), ABSTFN)
        finally:
            os.chdir(old_path)
            support.unlink(ABSTFN)
            support.unlink(ABSTFN+"1")
            support.unlink(ABSTFN+"2")

    @unittest.skipUnless(hasattr(os, "symlink"),
                         "Missing symlink implementation")
    @skip_if_ABSTFN_contains_backslash
    def test_realpath_resolve_parents(self):
        # We also need to resolve any symlinks in the parents of a relative
        # path passed to realpath. E.g.: current working directory is
        # /usr/doc with 'doc' being a symlink to /usr/share/doc. We call
        # realpath("a"). This should return /usr/share/doc/a/.
        try:
            old_path = abspath('.')
            os.mkdir(ABSTFN)
            os.mkdir(ABSTFN + "/y")
            os.symlink(ABSTFN + "/y", ABSTFN + "/k")

            os.chdir(ABSTFN + "/k")
            self.assertEqual(realpath("a"), ABSTFN + "/y/a")
        finally:
            os.chdir(old_path)
            support.unlink(ABSTFN + "/k")
            safe_rmdir(ABSTFN + "/y")
            safe_rmdir(ABSTFN)

    @unittest.skipUnless(hasattr(os, "symlink"),
                         "Missing symlink implementation")
    @skip_if_ABSTFN_contains_backslash
    def test_realpath_resolve_before_normalizing(self):
        # Bug #990669: Symbolic links should be resolved before we
        # normalize the path. E.g.: if we have directories 'a', 'k' and 'y'
        # in the following hierarchy:
        # a/k/y
        #
        # and a symbolic link 'link-y' pointing to 'y' in directory 'a',
        # then realpath("link-y/..") should return 'k', not 'a'.
        try:
            old_path = abspath('.')
            os.mkdir(ABSTFN)
            os.mkdir(ABSTFN + "/k")
            os.mkdir(ABSTFN + "/k/y")
            os.symlink(ABSTFN + "/k/y", ABSTFN + "/link-y")

            # Absolute path.
            self.assertEqual(realpath(ABSTFN + "/link-y/.."), ABSTFN + "/k")
            # Relative path.
            os.chdir(dirname(ABSTFN))
            self.assertEqual(realpath(basename(ABSTFN) + "/link-y/.."),
                             ABSTFN + "/k")
        finally:
            os.chdir(old_path)
            support.unlink(ABSTFN + "/link-y")
            safe_rmdir(ABSTFN + "/k/y")
            safe_rmdir(ABSTFN + "/k")
            safe_rmdir(ABSTFN)

    @unittest.skipUnless(hasattr(os, "symlink"),
                         "Missing symlink implementation")
    @skip_if_ABSTFN_contains_backslash
    def test_realpath_resolve_first(self):
        # Bug #1213894: The first component of the path, if not absolute,
        # must be resolved too.

        try:
            old_path = abspath('.')
            os.mkdir(ABSTFN)
            os.mkdir(ABSTFN + "/k")
            os.symlink(ABSTFN, ABSTFN + "link")
            os.chdir(dirname(ABSTFN))

            base = basename(ABSTFN)
            self.assertEqual(realpath(base + "link"), ABSTFN)
            self.assertEqual(realpath(base + "link/k"), ABSTFN + "/k")
        finally:
            os.chdir(old_path)
            support.unlink(ABSTFN + "link")
            safe_rmdir(ABSTFN + "/k")
            safe_rmdir(ABSTFN)

    def test_relpath(self):
        (real_getcwd, os.getcwd) = (os.getcwd, lambda: r"/home/user/bar")
        try:
            curdir = os.path.split(os.getcwd())[-1]
            self.assertRaises(ValueError, posixpath.relpath, "")
            self.assertEqual(posixpath.relpath("a"), "a")
            self.assertEqual(posixpath.relpath(posixpath.abspath("a")), "a")
            self.assertEqual(posixpath.relpath("a/b"), "a/b")
            self.assertEqual(posixpath.relpath("../a/b"), "../a/b")
            self.assertEqual(posixpath.relpath("a", "../b"), "../"+curdir+"/a")
            self.assertEqual(posixpath.relpath("a/b", "../c"),
                             "../"+curdir+"/a/b")
            self.assertEqual(posixpath.relpath("a", "b/c"), "../../a")
            self.assertEqual(posixpath.relpath("a", "a"), ".")
            self.assertEqual(posixpath.relpath("/foo/bar/bat", "/x/y/z"), '../../../foo/bar/bat')
            self.assertEqual(posixpath.relpath("/foo/bar/bat", "/foo/bar"), 'bat')
            self.assertEqual(posixpath.relpath("/foo/bar/bat", "/"), 'foo/bar/bat')
            self.assertEqual(posixpath.relpath("/", "/foo/bar/bat"), '../../..')
            self.assertEqual(posixpath.relpath("/foo/bar/bat", "/x"), '../foo/bar/bat')
            self.assertEqual(posixpath.relpath("/x", "/foo/bar/bat"), '../../../x')
            self.assertEqual(posixpath.relpath("/", "/"), '.')
            self.assertEqual(posixpath.relpath("/a", "/a"), '.')
            self.assertEqual(posixpath.relpath("/a/b", "/a/b"), '.')
        finally:
            os.getcwd = real_getcwd

    def test_relpath_bytes(self):
        (real_getcwdb, os.getcwdb) = (os.getcwdb, lambda: br"/home/user/bar")
        try:
            curdir = os.path.split(os.getcwdb())[-1]
            self.assertRaises(ValueError, posixpath.relpath, b"")
            self.assertEqual(posixpath.relpath(b"a"), b"a")
            self.assertEqual(posixpath.relpath(posixpath.abspath(b"a")), b"a")
            self.assertEqual(posixpath.relpath(b"a/b"), b"a/b")
            self.assertEqual(posixpath.relpath(b"../a/b"), b"../a/b")
            self.assertEqual(posixpath.relpath(b"a", b"../b"),
                             b"../"+curdir+b"/a")
            self.assertEqual(posixpath.relpath(b"a/b", b"../c"),
                             b"../"+curdir+b"/a/b")
            self.assertEqual(posixpath.relpath(b"a", b"b/c"), b"../../a")
            self.assertEqual(posixpath.relpath(b"a", b"a"), b".")
            self.assertEqual(posixpath.relpath(b"/foo/bar/bat", b"/x/y/z"), b'../../../foo/bar/bat')
            self.assertEqual(posixpath.relpath(b"/foo/bar/bat", b"/foo/bar"), b'bat')
            self.assertEqual(posixpath.relpath(b"/foo/bar/bat", b"/"), b'foo/bar/bat')
            self.assertEqual(posixpath.relpath(b"/", b"/foo/bar/bat"), b'../../..')
            self.assertEqual(posixpath.relpath(b"/foo/bar/bat", b"/x"), b'../foo/bar/bat')
            self.assertEqual(posixpath.relpath(b"/x", b"/foo/bar/bat"), b'../../../x')
            self.assertEqual(posixpath.relpath(b"/", b"/"), b'.')
            self.assertEqual(posixpath.relpath(b"/a", b"/a"), b'.')
            self.assertEqual(posixpath.relpath(b"/a/b", b"/a/b"), b'.')

            self.assertRaises(TypeError, posixpath.relpath, b"bytes", "str")
            self.assertRaises(TypeError, posixpath.relpath, "str", b"bytes")
        finally:
            os.getcwdb = real_getcwdb

    def test_sameopenfile(self):
        fname = support.TESTFN + "1"
        with open(fname, "wb") as a, open(fname, "wb") as b:
            self.assertTrue(posixpath.sameopenfile(a.fileno(), b.fileno()))


class PosixCommonTest(test_genericpath.CommonTest):
    pathmodule = posixpath
    attributes = ['relpath', 'samefile', 'sameopenfile', 'samestat']


def test_main():
    support.run_unittest(PosixPathTest, PosixCommonTest)


if __name__=="__main__":
    test_main()<|MERGE_RESOLUTION|>--- conflicted
+++ resolved
@@ -1,11 +1,4 @@
-<<<<<<< HEAD
-=======
-import unittest
-from test import support, test_genericpath
-
 import itertools
-import posixpath
->>>>>>> c5a45669
 import os
 import posixpath
 import sys
