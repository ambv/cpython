"""Generic socket server classes.

This module tries to capture the various aspects of defining a server:

For socket-based servers:

- address family:
        - AF_INET{,6}: IP (Internet Protocol) sockets (default)
        - AF_UNIX: Unix domain sockets
        - others, e.g. AF_DECNET are conceivable (see <socket.h>
- socket type:
        - SOCK_STREAM (reliable stream, e.g. TCP)
        - SOCK_DGRAM (datagrams, e.g. UDP)

For request-based servers (including socket-based):

- client address verification before further looking at the request
        (This is actually a hook for any processing that needs to look
         at the request before anything else, e.g. logging)
- how to handle multiple requests:
        - synchronous (one request is handled at a time)
        - forking (each request is handled by a new process)
        - threading (each request is handled by a new thread)

The classes in this module favor the server type that is simplest to
write: a synchronous TCP/IP server.  This is bad class design, but
save some typing.  (There's also the issue that a deep class hierarchy
slows down method lookups.)

There are five classes in an inheritance diagram, four of which represent
synchronous servers of four types:

        +------------+
        | BaseServer |
        +------------+
              |
              v
        +-----------+        +------------------+
        | TCPServer |------->| UnixStreamServer |
        +-----------+        +------------------+
              |
              v
        +-----------+        +--------------------+
        | UDPServer |------->| UnixDatagramServer |
        +-----------+        +--------------------+

Note that UnixDatagramServer derives from UDPServer, not from
UnixStreamServer -- the only difference between an IP and a Unix
stream server is the address family, which is simply repeated in both
unix server classes.

Forking and threading versions of each type of server can be created
using the ForkingMixIn and ThreadingMixIn mix-in classes.  For
instance, a threading UDP server class is created as follows:

        class ThreadingUDPServer(ThreadingMixIn, UDPServer): pass

The Mix-in class must come first, since it overrides a method defined
in UDPServer! Setting the various member variables also changes
the behavior of the underlying server mechanism.

To implement a service, you must derive a class from
BaseRequestHandler and redefine its handle() method.  You can then run
various versions of the service by combining one of the server classes
with your request handler class.

The request handler class must be different for datagram or stream
services.  This can be hidden by using the request handler
subclasses StreamRequestHandler or DatagramRequestHandler.

Of course, you still have to use your head!

For instance, it makes no sense to use a forking server if the service
contains state in memory that can be modified by requests (since the
modifications in the child process would never reach the initial state
kept in the parent process and passed to each child).  In this case,
you can use a threading server, but you will probably have to use
locks to avoid two requests that come in nearly simultaneous to apply
conflicting changes to the server state.

On the other hand, if you are building e.g. an HTTP server, where all
data is stored externally (e.g. in the file system), a synchronous
class will essentially render the service "deaf" while one request is
being handled -- which may be for a very long time if a client is slow
to reqd all the data it has requested.  Here a threading or forking
server is appropriate.

In some cases, it may be appropriate to process part of a request
synchronously, but to finish processing in a forked child depending on
the request data.  This can be implemented by using a synchronous
server and doing an explicit fork in the request handler class
handle() method.

Another approach to handling multiple simultaneous requests in an
environment that supports neither threads nor fork (or where these are
too expensive or inappropriate for the service) is to maintain an
explicit table of partially finished requests and to use select() to
decide which request to work on next (or whether to handle a new
incoming request).  This is particularly important for stream services
where each client can potentially be connected for a long time (if
threads or subprocesses cannot be used).

Future work:
- Standard classes for Sun RPC (which uses either UDP or TCP)
- Standard mix-in classes to implement various authentication
  and encryption schemes
- Standard framework for select-based multiplexing

XXX Open problems:
- What to do with out-of-band data?

BaseServer:
- split generic "request" functionality out into BaseServer class.
  Copyright (C) 2000  Luke Kenneth Casson Leighton <lkcl@samba.org>

  example: read entries from a SQL database (requires overriding
  get_request() to return a table entry from the database).
  entry is processed by a RequestHandlerClass.

"""

# Author of the BaseServer patch: Luke Kenneth Casson Leighton

# XXX Warning!
# There is a test suite for this module, but it cannot be run by the
# standard regression test.
# To run it manually, run Lib/test/test_socketserver.py.

__version__ = "0.4"


import socket
import select
import sys
import os
try:
    import threading
except ImportError:
    import dummy_threading as threading

__all__ = ["TCPServer","UDPServer","ForkingUDPServer","ForkingTCPServer",
           "ThreadingUDPServer","ThreadingTCPServer","BaseRequestHandler",
           "StreamRequestHandler","DatagramRequestHandler",
           "ThreadingMixIn", "ForkingMixIn"]
if hasattr(socket, "AF_UNIX"):
    __all__.extend(["UnixStreamServer","UnixDatagramServer",
                    "ThreadingUnixStreamServer",
                    "ThreadingUnixDatagramServer"])

class BaseServer:

    """Base class for server classes.

    Methods for the caller:

    - __init__(server_address, RequestHandlerClass)
    - serve_forever(poll_interval=0.5)
    - shutdown()
    - handle_request()  # if you do not use serve_forever()
    - fileno() -> int   # for select()

    Methods that may be overridden:

    - server_bind()
    - server_activate()
    - get_request() -> request, client_address
    - handle_timeout()
    - verify_request(request, client_address)
    - server_close()
    - process_request(request, client_address)
    - shutdown_request(request)
    - close_request(request)
    - handle_error()

    Methods for derived classes:

    - finish_request(request, client_address)

    Class variables that may be overridden by derived classes or
    instances:

    - timeout
    - address_family
    - socket_type
    - allow_reuse_address

    Instance variables:

    - RequestHandlerClass
    - socket

    """

    timeout = None

    def __init__(self, server_address, RequestHandlerClass):
        """Constructor.  May be extended, do not override."""
        self.server_address = server_address
        self.RequestHandlerClass = RequestHandlerClass
        self.__is_shut_down = threading.Event()
        self.__shutdown_request = False

    def server_activate(self):
        """Called by constructor to activate the server.

        May be overridden.

        """
        pass

    def serve_forever(self, poll_interval=0.5):
        """Handle one request at a time until shutdown.

        Polls for shutdown every poll_interval seconds. Ignores
        self.timeout. If you need to do periodic tasks, do them in
        another thread.
        """
        self.__is_shut_down.clear()
        try:
            while not self.__shutdown_request:
                # XXX: Consider using another file descriptor or
                # connecting to the socket to wake this up instead of
                # polling. Polling reduces our responsiveness to a
                # shutdown request and wastes cpu at all other times.
                r, w, e = select.select([self], [], [], poll_interval)
                if self in r:
                    self._handle_request_noblock()
        finally:
            self.__shutdown_request = False
            self.__is_shut_down.set()

    def shutdown(self):
        """Stops the serve_forever loop.

        Blocks until the loop has finished. This must be called while
        serve_forever() is running in another thread, or it will
        deadlock.
        """
        self.__shutdown_request = True
        self.__is_shut_down.wait()

    # The distinction between handling, getting, processing and
    # finishing a request is fairly arbitrary.  Remember:
    #
    # - handle_request() is the top-level call.  It calls
    #   select, get_request(), verify_request() and process_request()
    # - get_request() is different for stream or datagram sockets
    # - process_request() is the place that may fork a new process
    #   or create a new thread to finish the request
    # - finish_request() instantiates the request handler class;
    #   this constructor will handle the request all by itself

    def handle_request(self):
        """Handle one request, possibly blocking.

        Respects self.timeout.
        """
        # Support people who used socket.settimeout() to escape
        # handle_request before self.timeout was available.
        timeout = self.socket.gettimeout()
        if timeout is None:
            timeout = self.timeout
        elif self.timeout is not None:
            timeout = min(timeout, self.timeout)
        fd_sets = select.select([self], [], [], timeout)
        if not fd_sets[0]:
            self.handle_timeout()
            return
        self._handle_request_noblock()

    def _handle_request_noblock(self):
        """Handle one request, without blocking.

        I assume that select.select has returned that the socket is
        readable before this function was called, so there should be
        no risk of blocking in get_request().
        """
        try:
            request, client_address = self.get_request()
        except socket.error:
            return
        if self.verify_request(request, client_address):
            try:
                self.process_request(request, client_address)
            except:
                self.handle_error(request, client_address)
                self.shutdown_request(request)

    def handle_timeout(self):
        """Called if no new request arrives within self.timeout.

        Overridden by ForkingMixIn.
        """
        pass

    def verify_request(self, request, client_address):
        """Verify the request.  May be overridden.

        Return True if we should proceed with this request.

        """
        return True

    def process_request(self, request, client_address):
        """Call finish_request.

        Overridden by ForkingMixIn and ThreadingMixIn.

        """
        self.finish_request(request, client_address)
        self.shutdown_request(request)

    def server_close(self):
        """Called to clean-up the server.

        May be overridden.

        """
        pass

    def finish_request(self, request, client_address):
        """Finish one request by instantiating RequestHandlerClass."""
        self.RequestHandlerClass(request, client_address, self)

    def shutdown_request(self, request):
        """Called to shutdown and close an individual request."""
        self.close_request(request)

    def close_request(self, request):
        """Called to clean up an individual request."""
        pass

    def handle_error(self, request, client_address):
        """Handle an error gracefully.  May be overridden.

        The default is to print a traceback and continue.

        """
        print('-'*40)
        print('Exception happened during processing of request from', end=' ')
        print(client_address)
        import traceback
        traceback.print_exc() # XXX But this goes to stderr!
        print('-'*40)


class TCPServer(BaseServer):

    """Base class for various socket-based server classes.

    Defaults to synchronous IP stream (i.e., TCP).

    Methods for the caller:

    - __init__(server_address, RequestHandlerClass, bind_and_activate=True)
    - serve_forever(poll_interval=0.5)
    - shutdown()
    - handle_request()  # if you don't use serve_forever()
    - fileno() -> int   # for select()

    Methods that may be overridden:

    - server_bind()
    - server_activate()
    - get_request() -> request, client_address
    - handle_timeout()
    - verify_request(request, client_address)
    - process_request(request, client_address)
    - shutdown_request(request)
    - close_request(request)
    - handle_error()

    Methods for derived classes:

    - finish_request(request, client_address)

    Class variables that may be overridden by derived classes or
    instances:

    - timeout
    - address_family
    - socket_type
    - request_queue_size (only for stream sockets)
    - allow_reuse_address

    Instance variables:

    - server_address
    - RequestHandlerClass
    - socket

    """

    address_family = socket.AF_INET

    socket_type = socket.SOCK_STREAM

    request_queue_size = 5

    allow_reuse_address = False

    def __init__(self, server_address, RequestHandlerClass, bind_and_activate=True):
        """Constructor.  May be extended, do not override."""
        BaseServer.__init__(self, server_address, RequestHandlerClass)
        self.socket = socket.socket(self.address_family,
                                    self.socket_type)
        if bind_and_activate:
            self.server_bind()
            self.server_activate()

    def server_bind(self):
        """Called by constructor to bind the socket.

        May be overridden.

        """
        if self.allow_reuse_address:
            self.socket.setsockopt(socket.SOL_SOCKET, socket.SO_REUSEADDR, 1)
        self.socket.bind(self.server_address)
        self.server_address = self.socket.getsockname()

    def server_activate(self):
        """Called by constructor to activate the server.

        May be overridden.

        """
        self.socket.listen(self.request_queue_size)

    def server_close(self):
        """Called to clean-up the server.

        May be overridden.

        """
        self.socket.close()

    def fileno(self):
        """Return socket file number.

        Interface required by select().

        """
        return self.socket.fileno()

    def get_request(self):
        """Get the request and client address from the socket.

        May be overridden.

        """
        return self.socket.accept()

    def shutdown_request(self, request):
        """Called to shutdown and close an individual request."""
        try:
            #explicitly shutdown.  socket.close() merely releases
            #the socket and waits for GC to perform the actual close.
            request.shutdown(socket.SHUT_WR)
        except socket.error:
            pass #some platforms may raise ENOTCONN here
        self.close_request(request)

    def close_request(self, request):
        """Called to clean up an individual request."""
        request.close()


class UDPServer(TCPServer):

    """UDP server class."""

    allow_reuse_address = False

    socket_type = socket.SOCK_DGRAM

    max_packet_size = 8192

    def get_request(self):
        data, client_addr = self.socket.recvfrom(self.max_packet_size)
        return (data, self.socket), client_addr

    def server_activate(self):
        # No need to call listen() for UDP.
        pass

    def shutdown_request(self, request):
        # No need to shutdown anything.
        self.close_request(request)

    def close_request(self, request):
        # No need to close anything.
        pass

class ForkingMixIn:

    """Mix-in class to handle each request in a new process."""

    timeout = 300
    active_children = None
    max_children = 40

    def collect_children(self):
        """Internal routine to wait for children that have exited."""
        if self.active_children is None: return
        while len(self.active_children) >= self.max_children:
            # XXX: This will wait for any child process, not just ones
            # spawned by this library. This could confuse other
            # libraries that expect to be able to wait for their own
            # children.
            try:
                pid, status = os.waitpid(0, 0)
            except os.error:
                pid = None
            if pid not in self.active_children: continue
            self.active_children.remove(pid)

        # XXX: This loop runs more system calls than it ought
        # to. There should be a way to put the active_children into a
        # process group and then use os.waitpid(-pgid) to wait for any
        # of that set, but I couldn't find a way to allocate pgids
        # that couldn't collide.
        for child in self.active_children:
            try:
                pid, status = os.waitpid(child, os.WNOHANG)
            except os.error:
                pid = None
            if not pid: continue
            try:
                self.active_children.remove(pid)
            except ValueError as e:
                raise ValueError('%s. x=%d and list=%r' % (e.message, pid,
                                                           self.active_children))

    def handle_timeout(self):
        """Wait for zombies after self.timeout seconds of inactivity.

        May be extended, do not override.
        """
        self.collect_children()

    def process_request(self, request, client_address):
        """Fork a new subprocess to process the request."""
        self.collect_children()
        pid = os.fork()
        if pid:
            # Parent process
            if self.active_children is None:
                self.active_children = []
            self.active_children.append(pid)
            self.close_request(request)
        else:
            # Child process.
            # This must never return, hence os._exit()!
            try:
                self.finish_request(request, client_address)
<<<<<<< HEAD
                self.shutdown_request(request)
                self.socket.close()
=======
>>>>>>> f8473933
                os._exit(0)
            except:
                try:
                    self.handle_error(request, client_address)
<<<<<<< HEAD
                    self.shutdown_request(request)
                    self.socket.close()
=======
>>>>>>> f8473933
                finally:
                    os._exit(1)


class ThreadingMixIn:
    """Mix-in class to handle each request in a new thread."""

    # Decides how threads will act upon termination of the
    # main process
    daemon_threads = False

    def process_request_thread(self, request, client_address):
        """Same as in BaseServer but as a thread.

        In addition, exception handling is done here.

        """
        try:
            self.finish_request(request, client_address)
            self.shutdown_request(request)
        except:
            self.handle_error(request, client_address)
            self.shutdown_request(request)

    def process_request(self, request, client_address):
        """Start a new thread to process the request."""
        t = threading.Thread(target = self.process_request_thread,
                             args = (request, client_address))
        if self.daemon_threads:
            t.daemon = True
        t.start()


class ForkingUDPServer(ForkingMixIn, UDPServer): pass
class ForkingTCPServer(ForkingMixIn, TCPServer): pass

class ThreadingUDPServer(ThreadingMixIn, UDPServer): pass
class ThreadingTCPServer(ThreadingMixIn, TCPServer): pass

if hasattr(socket, 'AF_UNIX'):

    class UnixStreamServer(TCPServer):
        address_family = socket.AF_UNIX

    class UnixDatagramServer(UDPServer):
        address_family = socket.AF_UNIX

    class ThreadingUnixStreamServer(ThreadingMixIn, UnixStreamServer): pass

    class ThreadingUnixDatagramServer(ThreadingMixIn, UnixDatagramServer): pass

class BaseRequestHandler:

    """Base class for request handler classes.

    This class is instantiated for each request to be handled.  The
    constructor sets the instance variables request, client_address
    and server, and then calls the handle() method.  To implement a
    specific service, all you need to do is to derive a class which
    defines a handle() method.

    The handle() method can find the request as self.request, the
    client address as self.client_address, and the server (in case it
    needs access to per-server information) as self.server.  Since a
    separate instance is created for each request, the handle() method
    can define arbitrary other instance variariables.

    """

    def __init__(self, request, client_address, server):
        self.request = request
        self.client_address = client_address
        self.server = server
        self.setup()
        try:
            self.handle()
        finally:
            self.finish()

    def setup(self):
        pass

    def handle(self):
        pass

    def finish(self):
        pass


# The following two classes make it possible to use the same service
# class for stream or datagram servers.
# Each class sets up these instance variables:
# - rfile: a file object from which receives the request is read
# - wfile: a file object to which the reply is written
# When the handle() method returns, wfile is flushed properly


class StreamRequestHandler(BaseRequestHandler):

    """Define self.rfile and self.wfile for stream sockets."""

    # Default buffer sizes for rfile, wfile.
    # We default rfile to buffered because otherwise it could be
    # really slow for large data (a getc() call per byte); we make
    # wfile unbuffered because (a) often after a write() we want to
    # read and we need to flush the line; (b) big writes to unbuffered
    # files are typically optimized by stdio even when big reads
    # aren't.
    rbufsize = -1
    wbufsize = 0

    # A timeout to apply to the request socket, if not None.
    timeout = None

    # Disable nagle algorithm for this socket, if True.
    # Use only when wbufsize != 0, to avoid small packets.
    disable_nagle_algorithm = False

    def setup(self):
        self.connection = self.request
        if self.timeout is not None:
            self.connection.settimeout(self.timeout)
        if self.disable_nagle_algorithm:
            self.connection.setsockopt(socket.IPPROTO_TCP,
                                       socket.TCP_NODELAY, True)
        self.rfile = self.connection.makefile('rb', self.rbufsize)
        self.wfile = self.connection.makefile('wb', self.wbufsize)

    def finish(self):
        if not self.wfile.closed:
            self.wfile.flush()
        self.wfile.close()
        self.rfile.close()


class DatagramRequestHandler(BaseRequestHandler):

    # XXX Regrettably, I cannot get this working on Linux;
    # s.recvfrom() doesn't return a meaningful client address.

    """Define self.rfile and self.wfile for datagram sockets."""

    def setup(self):
        from io import BytesIO
        self.packet, self.socket = self.request
        self.rfile = BytesIO(self.packet)
        self.wfile = BytesIO()

    def finish(self):
        self.socket.sendto(self.wfile.getvalue(), self.client_address)<|MERGE_RESOLUTION|>--- conflicted
+++ resolved
@@ -554,20 +554,12 @@
             # This must never return, hence os._exit()!
             try:
                 self.finish_request(request, client_address)
-<<<<<<< HEAD
                 self.shutdown_request(request)
-                self.socket.close()
-=======
->>>>>>> f8473933
                 os._exit(0)
             except:
                 try:
                     self.handle_error(request, client_address)
-<<<<<<< HEAD
                     self.shutdown_request(request)
-                    self.socket.close()
-=======
->>>>>>> f8473933
                 finally:
                     os._exit(1)
 
